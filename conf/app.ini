--- conflicted
+++ resolved
@@ -91,11 +91,7 @@
 GC_INTERVAL_TIME = 86400
 ; Session life time, default is 86400
 SESSION_LIFE_TIME = 86400
-<<<<<<< HEAD
-; Session id hash func, default is sha1
-=======
 ; session id hash func, Either "sha1", "sha256" or "md5" default is sha1
->>>>>>> 01e781de
 SESSION_ID_HASHFUNC = sha1
 ; Session hash key, default is use random string
 SESSION_ID_HASHKEY =
