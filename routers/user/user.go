--- conflicted
+++ resolved
@@ -68,13 +68,7 @@
 		ctx.Data["Repos"] = repos
 	}
 
-<<<<<<< HEAD
-	ctx.Data["PageIsUserProfile"] = true // For navbar arrow.
-
-	ctx.Render.HTML(200, "user/profile", ctx.Data)
-=======
 	ctx.HTML(200, "user/profile", ctx.Data)
->>>>>>> 199fdd03
 }
 
 func SignIn(ctx *middleware.Context, form auth.LogInForm) {
